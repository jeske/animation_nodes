import bpy
from collections import defaultdict
from . utils.timing import measureTime
from . utils.handlers import eventHandler
from . preferences import forbidSubprogramRecursion
from . utils.nodes import getAnimationNodeTrees, iterAnimationNodesSockets, idToNode, idToSocket

# Global Node Data
###########################################

class NodeData:
    def __init__(self):
        self._reset()

    def _reset(self):
        self.nodes = []
        self.nodesByType = defaultdict(list)
        self.typeByNode = defaultdict(None)
        self.nodeByIdentifier = defaultdict(None)

        self.socketsByNode = defaultdict(lambda: ([], []))
        self.nodeBySocket = defaultdict(None)

        self.linkedSockets = defaultdict(list)
        self.linkedSocketsWithReroutes = defaultdict(list)
        self.reroutePairs = defaultdict(list)

    def update(self):
        self._reset()
        self.insertNodeTrees()
        self.findLinksSkippingReroutes()

    def insertNodeTrees(self):
        for tree in getAnimationNodeTrees():
            self.insertNodes(tree.nodes)
            self.insertLinks(tree.links)

    def insertNodes(self, nodes):
        for node in nodes:
            nodeID = node.toID()
            inputIDs = [socket.toID() for socket in node.inputs]
            outputIDs = [socket.toID() for socket in node.outputs]

            self.nodes.append(nodeID)
            self.nodesByType[node.bl_idname].append(nodeID)
            self.typeByNode[nodeID] = node.bl_idname
            self.nodeByIdentifier[getattr(node, "identifier", None)] = nodeID

            self.socketsByNode[nodeID] = (inputIDs, outputIDs)
            for socketID in inputIDs + outputIDs:
                self.nodeBySocket[socketID] = nodeID

            if node.bl_idname == "NodeReroute":
                inputID = node.inputs[0].toID()
                outputID = node.outputs[0].toID()
                self.reroutePairs[inputID] = outputID
                self.reroutePairs[outputID] = inputID

    def insertLinks(self, links):
        for link in links:
            originID = link.from_socket.toID()
            targetID = link.to_socket.toID()

            self.linkedSocketsWithReroutes[originID].append(targetID)
            self.linkedSocketsWithReroutes[targetID].append(originID)

    def findLinksSkippingReroutes(self):
        for node in self.nodes:
            if self.isRerouteNode(node): continue
            inputs, outputs = self.socketsByNode[node]
            for socket in inputs + outputs:
                linkedSockets = self.getLinkedSockets(socket)
                self.linkedSockets[socket] = linkedSockets

    def getLinkedSockets(self, socket):
        """If the socket is linked to a reroute node the function
        tries to find the next socket that is linked to the reroute"""
        linkedSockets = []
        for socket in self.linkedSocketsWithReroutes[socket]:
            if self.isRerouteSocket(socket):
                rerouteInputSocket = self.reroutePairs[socket]
                sockets = self.getLinkedSockets(rerouteInputSocket)
                linkedSockets.extend(sockets)
            else:
                linkedSockets.append(socket)
        return linkedSockets

    def isRerouteSocket(self, id):
        return self.isRerouteNode(id[0])

    def isRerouteNode(self, id):
        return id in self.nodesByType["NodeReroute"]


class NodeNetworks:
    def __init__(self):
        self._reset()

    def _reset(self):
        self.networks = []
        self.networkByNode = {}

    def update(self):
        self._reset()

        nodeGroups = self.getNodeGroups()

        networksByIdentifier = defaultdict(list)
        for nodes in nodeGroups:
            if not self.groupContainsAnimationNodes(nodes): continue
            network = NodeNetwork(nodes)
            networksByIdentifier[network.identifier].append(network)

        for identifier, networks in networksByIdentifier.items():
            if identifier is None: self.networks.extend(networks)
            else: self.networks.append(NodeNetwork.join(networks))

        for network in self.networks:
            for nodeID in network.nodeIDs:
                self.networkByNode[nodeID] = network

    def groupContainsAnimationNodes(self, nodes):
        for node in nodes:
            if _data.typeByNode[node] not in ("NodeFrame", "NodeReroute"): return True
        return False

    def getNodeGroups(self):
        groups = []
        foundNodes = set()
        for node in _data.nodes:
            if node not in foundNodes:
                nodeGroup = self.getAllConnectedNodes(node)
                foundNodes.update(nodeGroup)
                groups.append(nodeGroup)
        return groups

    def getAllConnectedNodes(self, nodeInGroup):
        connectedNodes = set()
        uncheckedNodes = {nodeInGroup}
        while len(uncheckedNodes) > 0:
            node = uncheckedNodes.pop()
            connectedNodes.add(node)
            linkedNodes = self.getDirectlyLinkedNodes(node)
            for linkedNode in linkedNodes:
                if linkedNode not in uncheckedNodes and linkedNode not in connectedNodes:
                    uncheckedNodes.add(linkedNode)
        return list(connectedNodes)

    def getDirectlyLinkedNodes(self, node):
        nodes = set()
        inputs, outputs = _data.socketsByNode[node]
        for socket in inputs + outputs:
            for linkedSocket in _data.linkedSocketsWithReroutes[socket]:
                nodes.add(linkedSocket[0])
        return nodes


class NodeNetwork:
    def __init__(self, nodeIDs):
        self.nodeIDs = nodeIDs
        self.nodeTreeName = nodeIDs[0][0]
        self.type = "Invalid"
        self.name = ""
        self.description = ""
        self.identifier = None
        self.analyse()

    def analyse(self):
        self.findSystemNodes()

        groupNodeAmount = self.groupInAmount + self.groupOutAmount
        loopNodeAmount = self.loopInAmount + self.generatorAmount + self.reassignParameterAmount + self.breakAmount

        self.type = "Invalid"

        if groupNodeAmount + loopNodeAmount + self.scriptAmount == 0:
            self.type = "Main"
        elif self.scriptAmount == 1:
            self.type = "Script"
        elif loopNodeAmount == 0:
            if self.groupInAmount == 0 and self.groupOutAmount == 1:
                self.identifier = self.groupOutputNode.groupInputIdentifier
                if self.identifier == "": self.identifier = None
            elif self.groupInAmount == 1 and self.groupOutAmount == 0:
                self.type = "Group"
            elif self.groupInAmount == 1 and self.groupOutAmount == 1:
                if idToNode(self.groupInputIDs[0]).identifier == idToNode(self.groupOutputIDs[0]).groupInputIdentifier:
                    self.type = "Group"
        elif groupNodeAmount == 0:
            possibleIdentifiers = list({idToNode(nodeID).loopInputIdentifier for nodeID in self.generatorOutputIDs + self.reassignParameterIDs + self.breakIDs})
            if self.loopInAmount == 0 and len(possibleIdentifiers) == 1:
                self.identifier = possibleIdentifiers[0]
            elif self.loopInAmount == 1 and len(possibleIdentifiers) == 0:
                self.type = "Loop"
            elif self.loopInAmount == 1 and len(possibleIdentifiers) == 1:
                if idToNode(self.loopInputIDs[0]).identifier == possibleIdentifiers[0]:
                    self.type = "Loop"

        if self.type == "Script": owner = self.scriptNode
        elif self.type == "Group": owner = self.groupInputNode
        elif self.type == "Loop": owner = self.loopInputNode

        if self.type in ("Group", "Loop", "Script"):
            self.identifier = owner.identifier
            self.name = owner.subprogramName
            self.description = owner.subprogramDescription

            if forbidSubprogramRecursion():
                if self.identifier in self.getInvokedSubprogramIdentifiers():
                    self.type = "Invalid"
                    from . import problems
                    problems.SubprogramInvokesItself(self).report()

    def findSystemNodes(self):
        self.groupInputIDs = []
        self.groupOutputIDs = []
        self.loopInputIDs = []
        self.generatorOutputIDs = []
        self.reassignParameterIDs = []
        self.breakIDs = []
        self.scriptIDs = []
        self.invokeSubprogramIDs = []

        for nodeID in self.nodeIDs:
            idName = _data.typeByNode[nodeID]
            if idName == "an_GroupInputNode":
                self.groupInputIDs.append(nodeID)
            elif idName == "an_GroupOutputNode":
                self.groupOutputIDs.append(nodeID)
            elif idName == "an_LoopInputNode":
                self.loopInputIDs.append(nodeID)
            elif idName == "an_LoopGeneratorOutputNode":
                self.generatorOutputIDs.append(nodeID)
            elif idName == "an_ReassignLoopParameterNode":
                self.reassignParameterIDs.append(nodeID)
            elif idName == "an_LoopBreakNode":
                self.breakIDs.append(nodeID)
            elif idName == "an_ScriptNode":
                self.scriptIDs.append(nodeID)
            elif idName == "an_InvokeSubprogramNode":
                self.invokeSubprogramIDs.append(nodeID)

        self.groupInAmount = len(self.groupInputIDs)
        self.groupOutAmount = len(self.groupOutputIDs)
        self.loopInAmount = len(self.loopInputIDs)
        self.generatorAmount = len(self.generatorOutputIDs)
        self.reassignParameterAmount = len(self.reassignParameterIDs)
        self.breakAmount = len(self.breakIDs)
        self.scriptAmount = len(self.scriptIDs)

    def getInvokedSubprogramIdentifiers(self):
        return list({idToNode(nodeID).subprogramIdentifier for nodeID in self.invokeSubprogramIDs})

    @staticmethod
    def join(networks):
        nodeIDs = []
        for network in networks:
            nodeIDs.extend(network.nodeIDs)
        return NodeNetwork(nodeIDs)

    def getNodes(self):
        return [idToNode(nodeID) for nodeID in self.nodeIDs]

    def getAnimationNodes(self):
        return [node for node in self.getNodes() if node.isAnimationNode]

    @property
    def treeName(self):
        return self.nodeIDs[0][0]

    @property
    def nodeTree(self):
        return bpy.data.node_groups[self.treeName]

    @property
    def isSubnetwork(self):
        return self.type in ("Group", "Loop", "Script")

    @property
    def ownerNode(self):
        try: return getNodeByIdentifier(self.identifier)
        except: return None

    @property
    def groupInputNode(self):
        try: return idToNode(self.groupInputIDs[0])
        except: return None

    @property
    def groupOutputNode(self):
        try: return idToNode(self.groupOutputIDs[0])
        except: return None

    @property
    def loopInputNode(self):
        try: return idToNode(self.loopInputIDs[0])
        except: return None

    @property
    def generatorOutputNodes(self):
        return [idToNode(nodeID) for nodeID in self.generatorOutputIDs]

    @property
    def reassignParameterNodes(self):
        return [idToNode(nodeID) for nodeID in self.reassignParameterIDs]

    @property
    def breakNodes(self):
        return [idToNode(nodeID) for nodeID in self.breakIDs]

    @property
    def scriptNode(self):
        try: return idToNode(self.scriptIDs[0])
        except: return None

class SpecialNodesAndSockets:
    def __init__(self):
        self.reset()

    def reset(self):
        self.socketsThatNeedUpdate = set()

    def update(self):
        self.reset()
        socketsThatNeedUpdate = self.socketsThatNeedUpdate
        for socket in iterAnimationNodesSockets():
            if hasattr(socket, "updateProperty"):
                socketsThatNeedUpdate.add(socket.toID())


_data = NodeData()
_networks = NodeNetworks()
_specialNodesAndSockets = SpecialNodesAndSockets()
_needsUpdate = True


def updateAndRetryOnException(function):
    def wrapper(*args, **kwargs):
        try:
            output = function(*args, **kwargs)
        except:
            update()
            output = function(*args, **kwargs)
        return output
    return wrapper


# Public API
##################################

@eventHandler("FILE_LOAD_POST")
@measureTime
def update():
    _data.update()
    _networks.update()
    _specialNodesAndSockets.update()

    global _needsUpdate
    _needsUpdate = False

def updateIfNecessary():
    if _needsUpdate:
        update()

def treeChanged():
    global _needsUpdate
    _needsUpdate = True



def getNodeByIdentifier(identifier):
    return idToNode(_data.nodeByIdentifier[identifier])

def getIdentifierAmount():
    return len(_data.nodeByIdentifier)

@updateAndRetryOnException
def getNodesByType(idName):
    return [idToNode(nodeID) for nodeID in _data.nodesByType[idName]]


def isSocketLinked(socket):
    return len(_data.linkedSockets[socket.toID()]) > 0


def getDirectlyLinkedSockets(socket):
    socketID = socket.toID()
    linkedIDs = _data.linkedSocketsWithReroutes[socketID]
    return [idToSocket(linkedID) for linkedID in linkedIDs]

def getDirectlyLinkedSocket(socket):
    socketID = socket.toID()
    linkedSocketIDs = _data.linkedSocketsWithReroutes[socketID]
    if len(linkedSocketIDs) > 0:
        return idToSocket(linkedSocketIDs[0])


def getLinkedSockets(socket):
    socketID = socket.toID()
    linkedIDs = _data.linkedSockets[socketID]
    return [idToSocket(linkedID) for linkedID in linkedIDs]

def getLinkedSocket(socket):
    socketID = socket.toID()
    linkedIDs = _data.linkedSockets[socketID]
    if len(linkedIDs) > 0:
        return idToSocket(linkedIDs[0])

def iterSocketsThatNeedUpdate():
    for socketID in _specialNodesAndSockets.socketsThatNeedUpdate:
        yield idToSocket(socketID)


# improve performance of higher level functions

def getOriginNodes(node):
    nodeID = node.toID()
    linkedNodeIDs = set()
    for socketID in _data.socketsByNode[nodeID][0]:
        for linkedSocketID in _data.linkedSockets[socketID]:
            linkedNodeIDs.add(linkedSocketID[0])
    return [idToNode(nodeID) for nodeID in linkedNodeIDs]

def getAllDataLinks():
    dataLinks = set()
    for socketID, linkedIDs in _data.linkedSockets.items():
        for linkedID in linkedIDs:
            if not socketID[1]: socketID, linkedID = linkedID, socketID
            dataLinks.add((idToSocket(socketID), idToSocket(linkedID)))
    return list(dataLinks)


# keep node state

def keepNodeState(function):
    def wrapper(node, *args, **kwargs):
        return keepNodeLinks(keepSocketValues(function))(node, *args, **kwargs)
    return wrapper

# keep node links

def keepNodeLinks(function):
    def wrapper(node, *args, **kwargs):
        connections = getNodeConnections(node)
        output = function(node, *args, **kwargs)
        setConnections(connections)
        return output
    return wrapper

def getNodeConnections(node):
    nodeID = node.toID()
    inputIDs, outputIDs = _data.socketsByNode[nodeID]
    connections = []
    for socketID in inputIDs + outputIDs:
        for linkedID in _data.linkedSocketsWithReroutes[socketID]:
            connections.append((socketID, linkedID))
    return connections

def setConnections(connections):
    for id1, id2 in connections:
        try: idToSocket(id1).linkWith(idToSocket(id2))
        except: pass

# keep socket values

def keepSocketValues(function):
    def wrapper(node, *args, **kwargs):
        inputs, outputs = getSocketValues(node)
        output = function(node, *args, **kwargs)
        setSocketValues(node, inputs, outputs)
        return output
    return wrapper

def getSocketValues(node):
    inputs = [(socket.identifier, socket.dataType, socket.getProperty(), socket.hide) for socket in node.inputs]
    outputs = [(socket.identifier, socket.dataType, socket.getProperty(), socket.hide) for socket in node.outputs]
    return inputs, outputs

def setSocketValues(node, inputs, outputs):
    inputsByIdentifier = node.inputsByIdentifier
    for identifier, dataType, value, hide in inputs:
        if getattr(inputsByIdentifier.get(identifier), "dataType", "") == dataType:
            socket = inputsByIdentifier[identifier]
            socket.setProperty(value)
            socket.hide = hide

    outputsByIdentifier = node.outputsByIdentifier
    for identifier, dataType, value, hide in outputs:
        if getattr(outputsByIdentifier.get(identifier), "dataType", "") == dataType:
            socket = outputsByIdentifier[identifier]
            socket.setProperty(value)
            socket.hide = hide


def getNetworkWithNode(node):
    return _networks.networkByNode[node.toID()]

def getNetworks():
    return _networks.networks

def getSubprogramNetworks():
    return [network for network in _networks.networks if network.isSubnetwork]

def getNetworksByType(type = "Main"):
    return [network for network in _networks.networks if network.type == type]

def getNetworkByIdentifier(identifier):
    for network in getNetworks():
        if network.identifier == identifier: return network
<<<<<<< HEAD
    return None
=======
    return None

def getNetworksByNodeTree(nodeTree):
    return [network for network in getNetworks() if network.nodeTreeName == nodeTree.name]

def getSubprogramNetworksByNodeTree(nodeTree):
    return [network for network in _networks.networks if network.isSubnetwork and network.nodeTreeName == nodeTree.name]
>>>>>>> 4861cc9f
<|MERGE_RESOLUTION|>--- conflicted
+++ resolved
@@ -507,14 +507,10 @@
 def getNetworkByIdentifier(identifier):
     for network in getNetworks():
         if network.identifier == identifier: return network
-<<<<<<< HEAD
-    return None
-=======
     return None
 
 def getNetworksByNodeTree(nodeTree):
     return [network for network in getNetworks() if network.nodeTreeName == nodeTree.name]
 
 def getSubprogramNetworksByNodeTree(nodeTree):
-    return [network for network in _networks.networks if network.isSubnetwork and network.nodeTreeName == nodeTree.name]
->>>>>>> 4861cc9f
+    return [network for network in _networks.networks if network.isSubnetwork and network.nodeTreeName == nodeTree.name]